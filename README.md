# CSharpTo2600

<<<<<<< HEAD
>:warning:\
This project is currently undergoing a major rewrite on the [`MajorRewrite`](https://github.com/Yttrmin/CSharpTo2600/tree/MajorRefactor) branch.\
The rewrite's purpose is to replace DASM with [6502.Net](https://github.com/informedcitizenry/6502.Net) and to output assembler macros instead of 6502 instructions. Outputting macros doesn't sound too significant, but it has so far yielded very promising results in terms of performance and ease of optimization. The codebase has also been drastically simplified compared to `master`.\
When there is an appropriate level of feature parity, `MajorRewrite` will be merged into `master`.\
:warning:

A compiler and framework for creating Atari 2600 games using C#. It uses the .NET Compiler Platform (Roslyn) to compile C# files, and Mono.Cecil to compile the resulting CIL into 6502 assembly.
=======
###### Iteration 3
---
A compiler and framework for creating Atari 2600 games using C#. It uses the .NET Compiler Platform (Roslyn) to compile C# files, and Mono.Cecil to compile the resulting CIL into 6502 assembler macros.
>>>>>>> d2817210

### Current Status
The first iteration of this project compiled C# directly to 6502 assembly.\
The second iteration of this project compiled CIL directly to 6502 assembly.\
The third (and current) iteration of this project instead compiles CIL to custom macros for the 6502 assembler. This offers a higher level of abstraction to compile to, and makes it easier to optimize the results. We're also now using [6502.Net](https://github.com/informedcitizenry/6502.Net) as the assembler instead of DASM, so every part of the compiler is running on .NET.

### Current Goal
The ultimate goal is to add all the features needed for me to port my [attempt at a 2600 game](https://gist.github.com/Yttrmin/18ecc3d2d68b407b4be1) to C#. Along the way, I'd like to support as many useful C# features as possible.

Performance won't be as good as programs written in 6502 assembly. But my hope is that the convenience of being able to use C# will be a worthwhile tradeoff for simpler games.

Progress will likely be slow since I have other personal projects I'm also working on.

### Example

The samples that currently exist are largely just for developing and testing specific features. The compiler's feature set is not stable yet, so any major samples would likely become obsolete.
Below is an example of how you could, at the time of writing, write a [program using the `StandardTemplate` to draw ascending then descending color values](./Samples/StandardTemplateSample.cs).

```csharp
using VCSFramework;
using VCSFramework.Templates.Standard;
using static VCSFramework.Registers;

namespace Samples
{
    [TemplatedProgram(typeof(StandardTemplate))]
    public static class StandardTemplateSample
    {
        private static byte BackgroundColor;

        [VBlank]
        public static void ResetBackgroundColor() => BackgroundColor = 0;

        [Kernel(KernelType.EveryScanline)]
        [KernelScanlineRange(192, 96)]
        public static void KernelAscend()
        {
            ColuBk = BackgroundColor;
            BackgroundColor++;
        }

        [Kernel(KernelType.EveryScanline)]
        [KernelScanlineRange(96, 0)]
        public static void KernelDescend()
        {
            ColuBk = BackgroundColor;
            BackgroundColor--;
        }
    }
}
```

This produces the following output:
![](./sample.png)

### Features
An incomplete list of supported features in no particular order. Instructions may have various limitations, which I'll try to note.

* :o: Primitive Types
  * :heavy_check_mark: `bool`
  * :heavy_check_mark: `byte`
  * :x: `sbyte`
  * :x: `ushort`
  * :x: `short`
* :x: Array types
* :heavy_check_mark: Pointer Types
* :o: Custom Types
  * :heavy_check_mark: Value Types
    * :heavy_check_mark: Single-byte types
    * :o: Multi-byte types (Not supported by all instructions yet)
    * :heavy_check_mark: Composite types (struct-in-struct)
    * :heavy_check_mark: Generic type
  * :o: Reference Types
    * :heavy_check_mark: Static types
    * :x: Instance types (Probably never)
* :o: Static Members
  * :heavy_check_mark: Fields
  * :x: Properties
  * :o: Methods (Pending function rework)
    * :x: 0-parameter
    * :x: >0-parameter
    * :x: `void` return
    * :x: Non-`void` return
* :o: Ease of Development
  * :o: Inline Assembly
    * :heavy_check_mark: Static field aliasing
  * :o: ROM Data Access
    * :o: `RomData<>` struct
      * :heavy_check_mark: Constant indexing of types >8-bit in size
      * :x: Non-constant indexing of types >8-bit in size
      * :x: `foreach` support
  * :o: Program Templates
    * :heavy_check_mark: `RawTemplate`
    * :o: `StandardTemplate`
      * :heavy_check_mark: VBlank callback
      * :heavy_check_mark: Overscan callback
      * :o: Kernel callback
        * :heavy_check_mark: `Manual`
        * :heavy_check_mark: `EveryScanline`
        * :o: `EveryEvenNumberScanline` / `EveryOddNumberScanline`
      * :heavy_check_mark: Kernel scanline range
      * :x: Screen switching support
* :o: CIL OpCodes
  * :o: Arithmetic
    * :o: Addition (`add`, 8-bit only)
    * :o: Subtraction (`sub`, 8-bit only)
    * :x: Division
    * :x: Multiplication
  * :o: Bitwise
    * :o: Or (`or`) (Operands must be same type and 8-bit)
  * :o: Branching
    * :heavy_check_mark: Branch if true (`brtrue`, `brtrue.s`)
    * :heavy_check_mark: Branch if false (`brfalse`, `brfalse.s`)
    * :heavy_check_mark: Unconditional branch (`br`, `br.s`)
    * :heavy_check_mark: Branch if less than (`blt`, `blt.s`)
  * :o: Comparison
    * :o: Equal (`ceq`) (8-bit only)
    * :x: Greater than (`cgt.un`)
  * :o: Load
    * :x: Argument (`ldarg`, `ldarg.s`, `ldarg.0`, `ldarg.1`, `ldarg.2`, `ldarg.3`)
    * :heavy_check_mark: Constant (`ldc.i4`, `ldc.i4.s`, `ldc.i4.0`, `ldc.i4.1`,`ldc.i4.2`,`ldc.i4.3`,`ldc.i4.4`,`ldc.i4.5`,`ldc.i4.6`,`ldc.i4.7`,`ldc.i4.8`) (up to 16-bit)
    * :x: Element
    * :heavy_check_mark: Field (static) (`ldsfld`)
      * :heavy_check_mark: Address (`ldsflda`)
    * :o: Field (instance) (`ldfld`) (8-bit only)
      * :o: Address (`ldflda`) (Zero-page pointers only)
    * :o: Indirect (`ldind.u1`)
    * :o: Local (`ldloc`, `ldloc.s`, `ldloc.0`, `ldloc.1`, `ldloc.2`, `ldloc.3`) (Pending function rework)
      * :o: Address (`ldloca`) (Pending function rework)
  * :o: Store
    * :x: Argument (`starg`, `starg.s`)
    * :x: Element
    * :heavy_check_mark: Field (static) (`stsfld`)
    * :heavy_check_mark: Field (instance) (`stfld`)
    * :o: Indirect (`stind.u1`)
    * :o: Local (`stloc`, `stloc.s`, `stloc.0`, `stloc.1`, `stloc.2`, `stloc.3`) (Pending function rework)
  * :o: Miscellaneous
    * :o: Call Method (`call`) (Various restrictions, pending function rework)
    * :o: Convert (`conv.i`, `conv.u`, `conv.u1`) (treated as NOPs, no extension to `int32`)
    * :o: Duplicate (`dup`) (8-bit only)
    * :heavy_check_mark: Initialize value type (`initobj`)
    * :o: Load String (`ldstr`) (Only supported for very specific scenarios, not general usage)
    * :heavy_check_mark: NOP (`nop`) (Nothing emitted)
    * :heavy_check_mark: Pop Stack (`pop`)
    * :o: Return (`ret`) (Pending function rework)

### Building
Load the solution into [Visual Studio Community 2019](https://www.visualstudio.com/) and it should build and run fine.

### Usage

Invoke `VCSCompiler.exe --help` for current usage documentation. Documentation at the time of writing:

```
VCSCompilerCLI:
  A compiler that compiles C# source code into a VCS (Atari 2600) binary.

Usage:
  VCSCompilerCLI [options] [<arguments>...]

Arguments:
  <arguments>    A list of C# source files to compile.

Options:
  --output-path <output-path>                    The path to save the compiled binary to. The same path with a different extension will be used for related files. If a path is not provided, temp files will be used. [default: ]
  --emulator-path <emulator-path>                Path of the emulator executable. If provided, it will be launched with the path to the output binary passed as an argument. [default: ]
  --text-editor-path <text-editor-path>          Path of the text editor executable. If provided, it will be launched with the path to the output ASM file passed as an argument. [default: ]
  --disable-optimizations                        True to disable optimizations. Main use is to observe output of primitive VIL macros and stack operations. Unoptimized code generally will not run correctly due to excessive cycles consumed. [default: False]
  --source-annotations <Both|CIL|CSharp|None>    Whether to include C#, CIL, neither, or both source lines as comments above the VIL macros that they were compiled to. [default: CSharp]
  --version                                      Show version information
  -?, -h, --help                                 Show help and usage information
```

For running the binary, I recommend using [Stella](https://stella-emu.github.io/).

### License
This project is licensed under the [MIT License](./LICENSE.txt).<|MERGE_RESOLUTION|>--- conflicted
+++ resolved
@@ -1,18 +1,8 @@
 # CSharpTo2600
 
-<<<<<<< HEAD
->:warning:\
-This project is currently undergoing a major rewrite on the [`MajorRewrite`](https://github.com/Yttrmin/CSharpTo2600/tree/MajorRefactor) branch.\
-The rewrite's purpose is to replace DASM with [6502.Net](https://github.com/informedcitizenry/6502.Net) and to output assembler macros instead of 6502 instructions. Outputting macros doesn't sound too significant, but it has so far yielded very promising results in terms of performance and ease of optimization. The codebase has also been drastically simplified compared to `master`.\
-When there is an appropriate level of feature parity, `MajorRewrite` will be merged into `master`.\
-:warning:
-
-A compiler and framework for creating Atari 2600 games using C#. It uses the .NET Compiler Platform (Roslyn) to compile C# files, and Mono.Cecil to compile the resulting CIL into 6502 assembly.
-=======
 ###### Iteration 3
 ---
 A compiler and framework for creating Atari 2600 games using C#. It uses the .NET Compiler Platform (Roslyn) to compile C# files, and Mono.Cecil to compile the resulting CIL into 6502 assembler macros.
->>>>>>> d2817210
 
 ### Current Status
 The first iteration of this project compiled C# directly to 6502 assembly.\
