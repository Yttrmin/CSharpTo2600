--- conflicted
+++ resolved
@@ -2,11 +2,7 @@
 
   <PropertyGroup>
     <OutputType>Exe</OutputType>
-<<<<<<< HEAD
-    <TargetFramework>netcoreapp2.0</TargetFramework>
-=======
     <TargetFramework>net5.0</TargetFramework>
->>>>>>> d2817210
   </PropertyGroup>
 
   <ItemGroup>
