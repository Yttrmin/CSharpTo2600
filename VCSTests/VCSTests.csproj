--- conflicted
+++ resolved
@@ -1,11 +1,7 @@
 <Project Sdk="Microsoft.NET.Sdk">
 
   <PropertyGroup>
-<<<<<<< HEAD
-    <TargetFramework>netcoreapp2.0</TargetFramework>
-=======
     <TargetFramework>net5.0</TargetFramework>
->>>>>>> d2817210
 
     <IsPackable>false</IsPackable>
   </PropertyGroup>
