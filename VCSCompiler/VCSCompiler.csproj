--- conflicted
+++ resolved
@@ -1,15 +1,10 @@
 ﻿<Project Sdk="Microsoft.NET.Sdk">
 
   <PropertyGroup>
-<<<<<<< HEAD
-    <TargetFramework>netstandard2.0</TargetFramework>
-    <LangVersion>latest</LangVersion>
-=======
     <TargetFramework>net5.0</TargetFramework>
     <OutputType>library</OutputType>
     <LangVersion>preview</LangVersion>
     <WarningsAsErrors>nullable</WarningsAsErrors>
->>>>>>> d2817210
   </PropertyGroup>
 
   <ItemGroup>
